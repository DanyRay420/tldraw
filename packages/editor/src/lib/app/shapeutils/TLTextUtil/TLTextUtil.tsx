/* eslint-disable react-hooks/rules-of-hooks */
import { Box2d, toDomPrecision, Vec2d } from '@tldraw/primitives'
<<<<<<< HEAD
import { TLTextShape } from '@tldraw/tlschema'
=======
import { textShapeTypeMigrations, textShapeTypeValidator, TLTextShape } from '@tldraw/tlschema'
>>>>>>> 53be9239
import { HTMLContainer } from '../../../components/HTMLContainer'
import { FONT_FAMILIES, FONT_SIZES, TEXT_PROPS } from '../../../constants'
import { stopEventPropagation } from '../../../utils/dom'
import { WeakMapCache } from '../../../utils/WeakMapCache'
import { App } from '../../App'
import { createTextSvgElementFromSpans } from '../shared/createTextSvgElementFromSpans'
import { resizeScaled } from '../shared/resizeScaled'
import { TLExportColors } from '../shared/TLExportColors'
import { useEditableText } from '../shared/useEditableText'
import { OnEditEndHandler, OnResizeHandler, TLShapeUtil, TLShapeUtilFlag } from '../TLShapeUtil'

export { INDENT } from './TextHelpers'

const sizeCache = new WeakMapCache<TLTextShape['props'], { height: number; width: number }>()

/** @public */
export class TLTextUtil extends TLShapeUtil<TLTextShape> {
	static type = 'text'

	canEdit = () => true

	isAspectRatioLocked: TLShapeUtilFlag<TLTextShape> = () => true

	defaultProps(): TLTextShape['props'] {
		return {
			opacity: '1',
			color: 'black',
			size: 'm',
			w: 8,
			text: '',
			font: 'draw',
			align: 'middle',
			autoSize: true,
			scale: 1,
		}
	}

	// @computed
	// private get minDimensionsCache() {
	// 	return this.app.store.createSelectedComputedCache<
	// 		TLTextShape['props'],
	// 		{ width: number; height: number },
	// 		TLTextShape
	// 	>(
	// 		'text measure cache',
	// 		(shape) => {
	// 			return shape.props
	// 		},
	// 		(props) => getTextSize(this.app, props)
	// 	)
	// }

	getMinDimensions(shape: TLTextShape) {
		return sizeCache.get(shape.props, (props) => getTextSize(this.app, props))
	}

	getBounds(shape: TLTextShape) {
		const { scale } = shape.props
		const { width, height } = this.getMinDimensions(shape)!
		return new Box2d(0, 0, width * scale, height * scale)
	}

	getOutline(shape: TLTextShape) {
		const bounds = this.bounds(shape)

		return [
			new Vec2d(0, 0),
			new Vec2d(bounds.width, 0),
			new Vec2d(bounds.width, bounds.height),
			new Vec2d(0, bounds.height),
		]
	}

	getCenter(shape: TLTextShape): Vec2d {
		const bounds = this.bounds(shape)
		return new Vec2d(bounds.width / 2, bounds.height / 2)
	}

	render(shape: TLTextShape) {
		const {
			id,
			type,
			props: { text },
		} = shape

		const { width, height } = this.getMinDimensions(shape)

		const {
			rInput,
			isEmpty,
			isEditing,
			isEditableFromHover,
			handleFocus,
			handleChange,
			handleKeyDown,
			handleBlur,
		} = useEditableText(id, type, text)

		return (
			<HTMLContainer id={shape.id}>
				<div
					className="tl-text-shape__wrapper tl-text-shadow"
					data-font={shape.props.font}
					data-align={shape.props.align}
					data-hastext={!isEmpty}
					data-isediting={isEditing || isEditableFromHover}
					data-textwrap={true}
					style={{
						fontSize: FONT_SIZES[shape.props.size],
						lineHeight: FONT_SIZES[shape.props.size] * TEXT_PROPS.lineHeight + 'px',
						transform: `scale(${shape.props.scale})`,
						transformOrigin: 'top left',
						width: Math.max(1, width),
						height: Math.max(FONT_SIZES[shape.props.size] * TEXT_PROPS.lineHeight, height),
					}}
				>
					<div className="tl-text tl-text-content" dir="ltr">
						{text}
					</div>
					{isEditing || isEditableFromHover ? (
						<textarea
							ref={rInput}
							className="tl-text tl-text-input"
							name="text"
							tabIndex={-1}
							autoComplete="false"
							autoCapitalize="false"
							autoCorrect="false"
							autoSave="false"
							autoFocus={isEditing}
							placeholder=""
							spellCheck="true"
							wrap="off"
							dir="ltr"
							datatype="wysiwyg"
							defaultValue={text}
							onFocus={handleFocus}
							onChange={handleChange}
							onKeyDown={handleKeyDown}
							onBlur={handleBlur}
							onTouchEnd={stopEventPropagation}
							onContextMenu={stopEventPropagation}
						/>
					) : null}
				</div>
			</HTMLContainer>
		)
	}

	indicator(shape: TLTextShape) {
		const bounds = this.bounds(shape)
		return <rect width={toDomPrecision(bounds.width)} height={toDomPrecision(bounds.height)} />
	}

	toSvg(shape: TLTextShape, font: string | undefined, colors: TLExportColors) {
		const bounds = this.bounds(shape)
		const text = shape.props.text

		const width = bounds.width / (shape.props.scale ?? 1)
		const height = bounds.height / (shape.props.scale ?? 1)

		const opts = {
			fontSize: FONT_SIZES[shape.props.size],
			fontFamily: font!,
			textAlign: shape.props.align,
			verticalTextAlign: 'middle' as const,
			width,
			height,
			padding: 0, // no padding?
			lineHeight: TEXT_PROPS.lineHeight,
			fontStyle: 'normal',
			fontWeight: 'normal',
			overflow: 'wrap' as const,
		}

		const color = colors.fill[shape.props.color]
		const groupEl = document.createElementNS('http://www.w3.org/2000/svg', 'g')

		const textBgEl = createTextSvgElementFromSpans(
			this.app,
			this.app.textMeasure.measureTextSpans(text, opts),
			{
				...opts,
				stroke: colors.background,
				strokeWidth: 2,
				fill: colors.background,
				padding: 0,
			}
		)

		const textElm = textBgEl.cloneNode(true) as SVGTextElement
		textElm.setAttribute('fill', color)
		textElm.setAttribute('stroke', 'none')

		groupEl.append(textBgEl)
		groupEl.append(textElm)

		return groupEl
	}

	onResize: OnResizeHandler<TLTextShape> = (shape, info) => {
		const { initialBounds, initialShape, scaleX, handle } = info

		if (info.mode === 'scale_shape' || (handle !== 'right' && handle !== 'left')) {
			return resizeScaled(shape, info)
		} else {
			const prevWidth = initialBounds.width
			let nextWidth = prevWidth * scaleX

			const offset = new Vec2d(0, 0)

			nextWidth = Math.max(1, Math.abs(nextWidth))

			if (handle === 'left') {
				offset.x = prevWidth - nextWidth
				if (scaleX < 0) {
					offset.x += nextWidth
				}
			} else {
				if (scaleX < 0) {
					offset.x -= nextWidth
				}
			}

			const { x, y } = offset.rot(shape.rotation).add(initialShape)

			return {
				x,
				y,
				props: {
					w: nextWidth / initialShape.props.scale,
					autoSize: false,
				},
			}
		}
	}

	onBeforeCreate = (shape: TLTextShape) => {
		// When a shape is created, center the text at the created point.

		// Only center if the shape is set to autosize.
		if (!shape.props.autoSize) return

		// Only center if the shape is empty when created.
		if (shape.props.text.trim()) return

		const bounds = this.getMinDimensions(shape)

		return {
			...shape,
			x: shape.x - bounds.width / 2,
			y: shape.y - bounds.height / 2,
		}
	}

	onEditEnd: OnEditEndHandler<TLTextShape> = (shape) => {
		const {
			id,
			type,
			props: { text },
		} = shape

		const trimmedText = shape.props.text.trimEnd()

		if (trimmedText.length === 0) {
			this.app.deleteShapes([shape.id])
		} else {
			if (trimmedText !== shape.props.text) {
				this.app.updateShapes([
					{
						id,
						type,
						props: {
							text: text.trimEnd(),
						},
					},
				])
			}
		}
	}

	onBeforeUpdate = (prev: TLTextShape, next: TLTextShape) => {
		if (!next.props.autoSize) return

		const styleDidChange =
			prev.props.size !== next.props.size ||
			prev.props.align !== next.props.align ||
			prev.props.font !== next.props.font ||
			(prev.props.scale !== 1 && next.props.scale === 1)

		const textDidChange = prev.props.text !== next.props.text

		// Only update position if either changed
		if (!styleDidChange && !textDidChange) return

		// Might return a cached value for the bounds
		const boundsA = this.getMinDimensions(prev)

		// Will always be a fresh call to getTextSize
		const boundsB = getTextSize(this.app, next.props)

		const wA = boundsA.width * prev.props.scale
		const hA = boundsA.height * prev.props.scale
		const wB = boundsB.width * next.props.scale
		const hB = boundsB.height * next.props.scale

		let delta: Vec2d | undefined

		switch (next.props.align) {
			case 'middle': {
				delta = new Vec2d((wB - wA) / 2, textDidChange ? 0 : (hB - hA) / 2)
				break
			}
			case 'end': {
				delta = new Vec2d(wB - wA, textDidChange ? 0 : (hB - hA) / 2)
				break
			}
			default: {
				if (textDidChange) break
				delta = new Vec2d(0, (hB - hA) / 2)
				break
			}
		}

		if (delta) {
			// account for shape rotation when writing text:
			delta.rot(next.rotation)
			const { x, y } = next
			return {
				...next,
				x: x - delta.x,
				y: y - delta.y,
				props: { ...next.props, w: wB },
			}
		} else {
			return {
				...next,
				props: { ...next.props, w: wB },
			}
		}
	}

	onDoubleClickEdge = (shape: TLTextShape) => {
		// If the shape has a fixed width, set it to autoSize.
		if (!shape.props.autoSize) {
			return {
				id: shape.id,
				type: shape.type,
				props: {
					autoSize: true,
				},
			}
		}

		// If the shape is scaled, reset the scale to 1.
		if (shape.props.scale !== 1) {
			return {
				id: shape.id,
				type: shape.type,
				props: {
					scale: 1,
				},
			}
		}
	}
}

<<<<<<< HEAD
=======
/** @public */
export const TLTextShapeDef = defineShape<TLTextShape, TLTextUtil>({
	type: 'text',
	getShapeUtil: () => TLTextUtil,
	validator: textShapeTypeValidator,
	migrations: textShapeTypeMigrations,
})

>>>>>>> 53be9239
function getTextSize(app: App, props: TLTextShape['props']) {
	const { font, text, autoSize, size, w } = props

	const minWidth = 16
	const fontSize = FONT_SIZES[size]

	const cw = autoSize
		? 'fit-content'
		: // `measureText` floors the number so we need to do the same here to avoid issues.
		  Math.floor(Math.max(minWidth, w)) + 'px'

	const result = app.textMeasure.measureText(text, {
		...TEXT_PROPS,
		fontFamily: FONT_FAMILIES[font],
		fontSize: fontSize,
		width: cw,
	})

	// // If we're autosizing the measureText will essentially `Math.floor`
	// // the numbers so `19` rather than `19.3`, this means we must +1 to
	// // whatever we get to avoid wrapping.
	if (autoSize) {
		result.w += 1
	}

	return {
		width: Math.max(minWidth, result.w),
		height: Math.max(fontSize, result.h),
	}
}<|MERGE_RESOLUTION|>--- conflicted
+++ resolved
@@ -1,10 +1,6 @@
 /* eslint-disable react-hooks/rules-of-hooks */
 import { Box2d, toDomPrecision, Vec2d } from '@tldraw/primitives'
-<<<<<<< HEAD
 import { TLTextShape } from '@tldraw/tlschema'
-=======
-import { textShapeTypeMigrations, textShapeTypeValidator, TLTextShape } from '@tldraw/tlschema'
->>>>>>> 53be9239
 import { HTMLContainer } from '../../../components/HTMLContainer'
 import { FONT_FAMILIES, FONT_SIZES, TEXT_PROPS } from '../../../constants'
 import { stopEventPropagation } from '../../../utils/dom'
@@ -372,17 +368,6 @@
 	}
 }
 
-<<<<<<< HEAD
-=======
-/** @public */
-export const TLTextShapeDef = defineShape<TLTextShape, TLTextUtil>({
-	type: 'text',
-	getShapeUtil: () => TLTextUtil,
-	validator: textShapeTypeValidator,
-	migrations: textShapeTypeMigrations,
-})
-
->>>>>>> 53be9239
 function getTextSize(app: App, props: TLTextShape['props']) {
 	const { font, text, autoSize, size, w } = props
 
