--- conflicted
+++ resolved
@@ -387,38 +387,33 @@
 	}
 
 	override getHandleSnapGeometry(shape: TLLineShape): HandleSnapGeometry {
+		const { points } = shape.props
 		return {
-<<<<<<< HEAD
-			points: Object.values(shape.props.handles),
+			points,
 			getSelfSnapPoints: (handle) => {
-				const handles = objectMapEntries(shape.props.handles)
-					.map(([index, pos]) => ({ index, ...pos }))
-					.sort(sortByIndex)
-				const handleIndex = handles.findIndex(({ index }) => handle.index === index)
+				const index = this.getHandles(shape)
+					.filter((h) => h.type === 'vertex')
+					.findIndex((h) => h.id === handle.id)!
+
 				// We want to skip the current and adjacent handles
-				return handles.filter((_, i) => Math.abs(i - handleIndex) > 1).map(Vec.From)
+				return points.filter((_, i) => Math.abs(i - index) > 1).map(Vec.From)
 			},
 			getSelfSnapOutline: (handle) => {
 				// We want to skip the segments that include the handle, so
 				// find the index of the handle that shares the same index property
 				// as the initial dragging handle; this catches a quirk of create handles
-				const handleIndex = this.editor
-					.getShapeHandles(shape)!
-					.filter(({ type }) => type === 'vertex')
-					.sort(sortByIndex)
-					.findIndex(({ index }) => handle.index === index)
+				const index = this.getHandles(shape)
+					.filter((h) => h.type === 'vertex')
+					.findIndex((h) => h.id === handle.id)!
 
 				// Get all the outline segments from the shape that don't include the handle
 				const segments = getGeometryForLineShape(shape).segments.filter(
-					(_, i) => i !== handleIndex - 1 && i !== handleIndex
+					(_, i) => i !== index - 1 && i !== index
 				)
 
 				if (!segments.length) return null
 				return new Group2d({ children: segments })
 			},
-=======
-			points: shape.props.points,
->>>>>>> 31ce1c1a
 		}
 	}
 }
