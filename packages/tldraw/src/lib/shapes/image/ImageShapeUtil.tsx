--- conflicted
+++ resolved
@@ -17,20 +17,6 @@
 import { getDataURIFromURL, getSvgFromString } from '../shared/svgs'
 import { usePrefersReducedMotion } from '../shared/usePrefersReducedMotion'
 
-<<<<<<< HEAD
-=======
-async function getDataURIFromURL(url: string): Promise<string> {
-	const response = await fetch(url)
-	const blob = await response.blob()
-	return new Promise((resolve, reject) => {
-		const reader = new FileReader()
-		reader.onloadend = () => resolve(reader.result as string)
-		reader.onerror = reject
-		reader.readAsDataURL(blob)
-	})
-}
-
->>>>>>> 4cc823e2
 /** @public */
 export class ImageShapeUtil extends BaseBoxShapeUtil<TLImageShape> {
 	static override type = 'image' as const
@@ -110,12 +96,6 @@
 			return (
 				<HTMLContainer
 					id={shape.id}
-<<<<<<< HEAD
-					style={{ overflow: 'hidden', width: shape.props.w, height: shape.props.h }}
-				>
-					<div className="tl-image-container" style={containerStyle}>
-						{asset ? <BrokenAssetIcon /> : null}
-=======
 					style={{
 						overflow: 'hidden',
 						width: shape.props.w,
@@ -127,7 +107,6 @@
 				>
 					<div className="tl-image-container" style={containerStyle}>
 						{asset ? null : <BrokenAssetIcon />}
->>>>>>> 4cc823e2
 					</div>
 					)
 					{'url' in shape.props && shape.props.url && (
@@ -187,7 +166,6 @@
 	}
 
 	override async toSvg(shape: TLImageShape) {
-<<<<<<< HEAD
 		const { assetId, crop } = shape.props
 		const asset = assetId ? this.editor.getAsset(assetId) : null
 		let src = asset?.props.src || ''
@@ -227,57 +205,6 @@
 					</g>`
 				)
 			}
-=======
-		const g = document.createElementNS('http://www.w3.org/2000/svg', 'g')
-		const asset = shape.props.assetId ? this.editor.getAsset(shape.props.assetId) : null
-
-		if (!asset) return g
-
-		let src = asset?.props.src || ''
-		if (src.startsWith('http') || src.startsWith('/') || src.startsWith('./')) {
-			// If it's a remote image, we need to fetch it and convert it to a data URI
-			src = (await getDataURIFromURL(src)) || ''
-		}
-
-		const image = document.createElementNS('http://www.w3.org/2000/svg', 'image')
-		image.setAttributeNS('http://www.w3.org/1999/xlink', 'href', src)
-		const containerStyle = getCroppedContainerStyle(shape)
-		const crop = shape.props.crop
-		if (containerStyle.transform && crop) {
-			const { transform, width, height } = containerStyle
-			const croppedWidth = (crop.bottomRight.x - crop.topLeft.x) * width
-			const croppedHeight = (crop.bottomRight.y - crop.topLeft.y) * height
-
-			const points = [
-				new Vec(0, 0),
-				new Vec(croppedWidth, 0),
-				new Vec(croppedWidth, croppedHeight),
-				new Vec(0, croppedHeight),
-			]
-
-			const polygon = document.createElementNS('http://www.w3.org/2000/svg', 'polygon')
-			polygon.setAttribute('points', points.map((p) => `${p.x},${p.y}`).join(' '))
-
-			const clipPath = document.createElementNS('http://www.w3.org/2000/svg', 'clipPath')
-			clipPath.setAttribute('id', 'cropClipPath')
-			clipPath.appendChild(polygon)
-
-			const defs = document.createElementNS('http://www.w3.org/2000/svg', 'defs')
-			defs.appendChild(clipPath)
-			g.appendChild(defs)
-
-			const innerElement = document.createElementNS('http://www.w3.org/2000/svg', 'g')
-			innerElement.setAttribute('clip-path', 'url(#cropClipPath)')
-			image.setAttribute('width', width.toString())
-			image.setAttribute('height', height.toString())
-			image.style.transform = transform
-			innerElement.appendChild(image)
-			g.appendChild(innerElement)
-		} else {
-			image.setAttribute('width', shape.props.w.toString())
-			image.setAttribute('height', shape.props.h.toString())
-			g.appendChild(image)
->>>>>>> 4cc823e2
 		}
 
 		const { w, h } = shape.props
