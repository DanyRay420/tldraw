/* eslint-disable @typescript-eslint/no-non-null-assertion */
import { mockDocument, TldrawTestApp } from '~test'
import { ArrowShape, ColorStyle, RectangleShape, SessionType, TDShapeType } from '~types'
import type { SelectTool } from './tools/SelectTool'

describe('TldrawTestApp', () => {
  describe('When copying and pasting...', () => {
    it('copies a shape', () => {
      new TldrawTestApp().loadDocument(mockDocument).selectNone().copy(['rect1'])
    })

    it('pastes a shape', () => {
      const app = new TldrawTestApp().loadDocument(mockDocument)

      const prevCount = Object.keys(app.page.shapes).length

      app.selectNone().copy(['rect1']).paste()

      expect(Object.keys(app.page.shapes).length).toBe(prevCount + 1)

      app.undo()

      expect(Object.keys(app.page.shapes).length).toBe(prevCount)

      app.redo()

      expect(Object.keys(app.page.shapes).length).toBe(prevCount + 1)
    })

    it('pastes a shape to a new page', () => {
      const app = new TldrawTestApp().loadDocument(mockDocument)

      app.selectNone().copy(['rect1']).createPage().paste()

      expect(Object.keys(app.page.shapes).length).toBe(1)

      app.undo()

      expect(Object.keys(app.page.shapes).length).toBe(0)

      app.redo()

      expect(Object.keys(app.page.shapes).length).toBe(1)
    })

    it.todo('Copies and pastes a shape with an asset')

    it('Copies grouped shapes.', () => {
      const app = new TldrawTestApp()
        .loadDocument(mockDocument)
        .group(['rect1', 'rect2'], 'groupA')
        .select('groupA')
        .copy()

      const beforeShapes = app.shapes

      app.paste()

      expect(app.shapes.filter((shape) => shape.type === TDShapeType.Group).length).toBe(2)

      const afterShapes = app.shapes

      const newShapes = afterShapes.filter(
        (shape) => !beforeShapes.find(({ id }) => id === shape.id)
      )

      const newGroup = newShapes.find((shape) => shape.type === TDShapeType.Group)

      const newChildIds = newShapes
        .filter((shape) => shape.type !== TDShapeType.Group)
        .map((shape) => shape.id)

      expect(new Set(newGroup!.children)).toEqual(new Set(newChildIds))
    })

    it.todo("Pastes in to the top child index of the page's children.")

    it.todo('Pastes in the correct child index order.')
  })

  describe('When copying and pasting a shape with bindings', () => {
    it('copies two bound shapes and their binding', () => {
      const app = new TldrawTestApp()

      app
        .createShapes(
          { type: TDShapeType.Rectangle, id: 'target1', point: [0, 0], size: [100, 100] },
          { type: TDShapeType.Arrow, id: 'arrow1', point: [200, 200] }
        )
        .select('arrow1')
        .movePointer([200, 200])
        .startSession(SessionType.Arrow, 'arrow1', 'start')
        .movePointer([55, 55])
        .completeSession()

      expect(app.bindings.length).toBe(1)

      app.selectAll().copy().paste()

      const newArrow = app.shapes.sort((a, b) => b.childIndex - a.childIndex)[0] as ArrowShape

      expect(newArrow.handles.start.bindingId).not.toBe(
        app.getShape<ArrowShape>('arrow1').handles.start.bindingId
      )

      expect(app.bindings.length).toBe(2)
    })

    it('removes bindings from copied shape handles', () => {
      const app = new TldrawTestApp()

      app
        .createShapes(
          { type: TDShapeType.Rectangle, id: 'target1', point: [0, 0], size: [100, 100] },
          { type: TDShapeType.Arrow, id: 'arrow1', point: [200, 200] }
        )
        .select('arrow1')
        .movePointer([200, 200])
        .startSession(SessionType.Arrow, 'arrow1', 'start')
        .movePointer([55, 55])
        .completeSession()

      expect(app.bindings.length).toBe(1)

      expect(app.getShape<ArrowShape>('arrow1').handles.start.bindingId).toBeDefined()

      app.select('arrow1').copy().paste()

      const newArrow = app.shapes.sort((a, b) => b.childIndex - a.childIndex)[0] as ArrowShape

      expect(newArrow.handles.start.bindingId).toBeUndefined()
    })
  })

  describe('Selection', () => {
    it('selects a shape', () => {
      const app = new TldrawTestApp().loadDocument(mockDocument).selectNone().clickShape('rect1')
      expect(app.selectedIds).toStrictEqual(['rect1'])
      expect(app.status).toBe('idle')
    })

    it('selects and deselects a shape', () => {
      const app = new TldrawTestApp()
        .loadDocument(mockDocument)
        .selectNone()
        .clickShape('rect1')
        .clickCanvas()
      expect(app.selectedIds).toStrictEqual([])
      expect(app.status).toBe('idle')
    })

    it('selects multiple shapes', () => {
      const app = new TldrawTestApp()
        .loadDocument(mockDocument)
        .selectNone()
        .clickShape('rect1')
        .clickShape('rect2', { shiftKey: true })
      expect(app.selectedIds).toStrictEqual(['rect1', 'rect2'])
      expect(app.status).toBe('idle')
    })

    it('shift-selects to deselect shapes', () => {
      const app = new TldrawTestApp()
        .loadDocument(mockDocument)
        .selectNone()
        .clickShape('rect1')
        .clickShape('rect2', { shiftKey: true })
        .clickShape('rect2', { shiftKey: true })
      expect(app.selectedIds).toStrictEqual(['rect1'])
      expect(app.status).toBe('idle')
    })

    it('clears selection when clicking bounds', () => {
      const app = new TldrawTestApp()
        .loadDocument(mockDocument)
        .selectAll()
        .clickBounds()
        .completeSession()
      expect(app.selectedIds.length).toBe(0)
    })

    it('selects selected shape when single-clicked', () => {
      new TldrawTestApp()
        .loadDocument(mockDocument)
        .selectAll()
        .expectSelectedIdsToBe(['rect1', 'rect2', 'rect3'])
        .pointShape('rect1')
        .pointBounds() // because it is selected, argh
        .stopPointing('rect1')
        .expectSelectedIdsToBe(['rect1'])
    })

    // it('selects shape when double-clicked', () => {
    //   app.loadDocument(mockDocument).selectAll()
    //   .doubleClickShape('rect2')
    //   expect(app.selectedIds).toStrictEqual(['rect2'])
    // })

    it('does not select on meta-click', () => {
      const app = new TldrawTestApp()
        .loadDocument(mockDocument)
        .selectNone()
        .clickShape('rect1', { ctrlKey: true })
        .expectSelectedIdsToBe([])

      expect(app.status).toBe('idle')
    })

    it.todo('deletes shapes if cancelled during creating')

    it.todo('deletes shapes on undo after creating')

    it.todo('re-creates shapes on redo after creating')

    describe('When selecting all', () => {
      it('selects all', () => {
        const app = new TldrawTestApp().loadDocument(mockDocument).selectAll()
        expect(app.selectedIds).toMatchSnapshot('selected all')
      })

      it('does not select children of a group', () => {
        const app = new TldrawTestApp().loadDocument(mockDocument).selectAll().group()
        expect(app.selectedIds.length).toBe(1)
      })
    })

    // Single click on a selected shape to select just that shape

    it('single-selects shape in selection on click', () => {
      const app = new TldrawTestApp()
        .loadDocument(mockDocument)
        .clickShape('rect1')
        .clickShape('rect2', { shiftKey: true })
        .clickShape('rect2')
      expect(app.selectedIds).toStrictEqual(['rect2'])
      expect(app.status).toBe('idle')
    })

    it('single-selects shape in selection on pointerup only', () => {
      const app = new TldrawTestApp()
        .loadDocument(mockDocument)
        .clickShape('rect1')
        .clickShape('rect2', { shiftKey: true })
        .pointShape('rect2')
      expect(app.selectedIds).toStrictEqual(['rect1', 'rect2'])
      app.stopPointing('rect2')
      expect(app.selectedIds).toStrictEqual(['rect2'])
      expect(app.status).toBe('idle')
    })

    // it('selects shapes if shift key is lifted before pointerup', () => {
    //   app.selectNone()
    //   .clickShape('rect1')
    //   .pointShape('rect2', { shiftKey: true })
    //   expect(app.status).toBe('pointingBounds')
    //   .stopPointing('rect2')
    //   expect(app.selectedIds).toStrictEqual(['rect2'])
    //   expect(app.status).toBe('idle')
    // })
  })

  describe('Select history', () => {
    it('selects, undoes and redoes', () => {
      const app = new TldrawTestApp().loadDocument(mockDocument)

      expect(app.selectHistory.pointer).toBe(0)
      expect(app.selectHistory.stack).toStrictEqual([[]])
      expect(app.selectedIds).toStrictEqual([])
      app.pointShape('rect1')

      expect(app.selectHistory.pointer).toBe(1)
      expect(app.selectHistory.stack).toStrictEqual([[], ['rect1']])
      expect(app.selectedIds).toStrictEqual(['rect1'])

      app.stopPointing('rect1')

      expect(app.selectHistory.pointer).toBe(1)
      expect(app.selectHistory.stack).toStrictEqual([[], ['rect1']])
      expect(app.selectedIds).toStrictEqual(['rect1'])

      app.clickShape('rect2', { shiftKey: true })

      expect(app.selectHistory.pointer).toBe(2)
      expect(app.selectHistory.stack).toStrictEqual([[], ['rect1'], ['rect1', 'rect2']])
      expect(app.selectedIds).toStrictEqual(['rect1', 'rect2'])

      app.undoSelect()

      expect(app.selectHistory.pointer).toBe(1)
      expect(app.selectHistory.stack).toStrictEqual([[], ['rect1'], ['rect1', 'rect2']])
      expect(app.selectedIds).toStrictEqual(['rect1'])

      app.undoSelect()

      expect(app.selectHistory.pointer).toBe(0)
      expect(app.selectHistory.stack).toStrictEqual([[], ['rect1'], ['rect1', 'rect2']])
      expect(app.selectedIds).toStrictEqual([])

      app.redoSelect()

      expect(app.selectHistory.pointer).toBe(1)
      expect(app.selectHistory.stack).toStrictEqual([[], ['rect1'], ['rect1', 'rect2']])
      expect(app.selectedIds).toStrictEqual(['rect1'])

      app.select('rect2')

      expect(app.selectHistory.pointer).toBe(2)
      expect(app.selectHistory.stack).toStrictEqual([[], ['rect1'], ['rect2']])
      expect(app.selectedIds).toStrictEqual(['rect2'])

      app.delete()

      expect(app.selectHistory.pointer).toBe(0)
      expect(app.selectHistory.stack).toStrictEqual([[]])
      expect(app.selectedIds).toStrictEqual([])

      app.undoSelect()

      expect(app.selectHistory.pointer).toBe(0)
      expect(app.selectHistory.stack).toStrictEqual([[]])
      expect(app.selectedIds).toStrictEqual([])
    })
  })

  describe('Copies to JSON', () => {
    const app = new TldrawTestApp().loadDocument(mockDocument).selectAll()
    expect(app.copyJson()).toMatchSnapshot('copied json')
  })

  describe('Mutates bound shapes', () => {
    const app = new TldrawTestApp()
      .createShapes(
        {
          id: 'rect',
          point: [0, 0],
          size: [100, 100],
          childIndex: 1,
          type: TDShapeType.Rectangle,
        },
        {
          id: 'arrow',
          point: [200, 200],
          childIndex: 2,
          type: TDShapeType.Arrow,
        }
      )
      .select('arrow')
      .movePointer([200, 200])
      .startSession(SessionType.Arrow, 'arrow', 'start')
      .movePointer([10, 10])
      .completeSession()
      .selectAll()
      .style({ color: ColorStyle.Red })

    expect(app.getShape('arrow').style.color).toBe(ColorStyle.Red)
    expect(app.getShape('rect').style.color).toBe(ColorStyle.Red)

    app.undo()

    expect(app.getShape('arrow').style.color).toBe(ColorStyle.Black)
    expect(app.getShape('rect').style.color).toBe(ColorStyle.Black)

    app.redo()

    expect(app.getShape('arrow').style.color).toBe(ColorStyle.Red)
    expect(app.getShape('rect').style.color).toBe(ColorStyle.Red)
  })

  describe('when selecting shapes in a group', () => {
    it('selects the group when a grouped shape is clicked', () => {
      const app = new TldrawTestApp()
        .loadDocument(mockDocument)
        .group(['rect1', 'rect2'], 'groupA')
        .clickShape('rect1')

      expect((app.currentTool as SelectTool).selectedGroupId).toBeUndefined()
      expect(app.selectedIds).toStrictEqual(['groupA'])
    })

    it('selects the grouped shape when double clicked', () => {
      const app = new TldrawTestApp()
        .loadDocument(mockDocument)
        .group(['rect1', 'rect2'], 'groupA')
        .doubleClickShape('rect1')

      expect((app.currentTool as SelectTool).selectedGroupId).toStrictEqual('groupA')
      expect(app.selectedIds).toStrictEqual(['rect1'])
    })

    it('clears the selectedGroupId when selecting a different shape', () => {
      const app = new TldrawTestApp()
        .loadDocument(mockDocument)
        .group(['rect1', 'rect2'], 'groupA')
        .doubleClickShape('rect1')
        .clickShape('rect3')

      expect((app.currentTool as SelectTool).selectedGroupId).toBeUndefined()
      expect(app.selectedIds).toStrictEqual(['rect3'])
    })

    it('selects a grouped shape when meta-shift-clicked', () => {
      const app = new TldrawTestApp()
        .loadDocument(mockDocument)
        .group(['rect1', 'rect2'], 'groupA')
        .selectNone()
        .clickShape('rect1', { ctrlKey: true, shiftKey: true })

      expect(app.selectedIds).toStrictEqual(['rect1'])

      app.clickShape('rect1', { ctrlKey: true, shiftKey: true })

      expect(app.selectedIds).toStrictEqual([])
    })

    it('selects a hovered shape from the selected group when meta-shift-clicked', () => {
      const app = new TldrawTestApp()
        .loadDocument(mockDocument)
        .group(['rect1', 'rect2'], 'groupA')
        .clickShape('rect1', { ctrlKey: true, shiftKey: true })

      expect(app.selectedIds).toStrictEqual(['rect1'])

      app.clickShape('rect1', { ctrlKey: true, shiftKey: true })

      expect(app.selectedIds).toStrictEqual([])
    })
  })

  describe('when creating shapes', () => {
    it('Creates shapes with the correct child index', () => {
      const app = new TldrawTestApp()
        .createShapes(
          {
            id: 'rect1',
            type: TDShapeType.Rectangle,
            childIndex: 1,
          },
          {
            id: 'rect2',
            type: TDShapeType.Rectangle,
            childIndex: 2,
          },
          {
            id: 'rect3',
            type: TDShapeType.Rectangle,
            childIndex: 3,
          }
        )
        .selectTool(TDShapeType.Rectangle)

      const prevA = app.shapes.map((shape) => shape.id)

      app.pointCanvas({ x: 0, y: 0 }).movePointer({ x: 100, y: 100 }).stopPointing()

      const newIdA = app.shapes.map((shape) => shape.id).find((id) => !prevA.includes(id))!
      const shapeA = app.getShape(newIdA)
      expect(shapeA.childIndex).toBe(4)

      app.group(['rect2', 'rect3', newIdA], 'groupA')

      expect(app.getShape('groupA').childIndex).toBe(2)

      app.selectNone()
      app.selectTool(TDShapeType.Rectangle)

      const prevB = app.shapes.map((shape) => shape.id)

      app.pointCanvas({ x: 0, y: 0 }).movePointer({ x: 100, y: 100 }).stopPointing()

      const newIdB = app.shapes.map((shape) => shape.id).find((id) => !prevB.includes(id))!
      const shapeB = app.getShape(newIdB)
      expect(shapeB.childIndex).toBe(3)
    })
  })

  it('Exposes undo/redo stack', () => {
    const app = new TldrawTestApp()
      .loadDocument(mockDocument)
      .createShapes({
        id: 'rect1',
        type: TDShapeType.Rectangle,
        point: [0, 0],
        size: [100, 200],
      })
      .createShapes({
        id: 'rect2',
        type: TDShapeType.Rectangle,
        point: [0, 0],
        size: [100, 200],
      })

    expect(app.history.length).toBe(2)

    expect(app.history).toBeDefined()
    expect(app.history).toMatchSnapshot('history')

    app.history = []
    expect(app.history).toEqual([])

    const before = app.state
    app.undo()
    const after = app.state

    expect(before).toBe(after)
  })

  it('Exposes undo/redo stack up to the current pointer', () => {
    const app = new TldrawTestApp()
      .loadDocument(mockDocument)
      .createShapes({
        id: 'rect1',
        type: TDShapeType.Rectangle,
        point: [0, 0],
        size: [100, 200],
      })
      .createShapes({
        id: 'rect2',
        type: TDShapeType.Rectangle,
        point: [0, 0],
        size: [100, 200],
      })
      .undo()

    expect(app.history.length).toBe(1)
  })

  it('Sets the undo/redo history', () => {
    const app = new TldrawTestApp('some_state_a')
      .createShapes({
        id: 'rect1',
        type: TDShapeType.Rectangle,
        point: [0, 0],
        size: [100, 200],
      })
      .createShapes({
        id: 'rect2',
        type: TDShapeType.Rectangle,
        point: [0, 0],
        size: [100, 200],
      })

    // Save the history and document from the first state
    const doc = app.document
    const history = app.history

    // Create a new state
    const state2 = new TldrawTestApp('some_state_b')

    // Load the document and set the history
    state2.loadDocument(doc)
    state2.history = history

    expect(state2.shapes.length).toBe(2)

    // We should be able to undo the change that was made on the first
    // state, now that we've brought in its undo / redo stack
    state2.undo()

    expect(state2.shapes.length).toBe(1)
  })

  describe('When copying to SVG', () => {
    it('Copies shapes.', () => {
      const result = new TldrawTestApp()
        .loadDocument(mockDocument)
        .select('rect1')
        .rotate(0.1)
        .selectAll()
        .copySvg()
      expect(result).toMatchSnapshot('copied svg')
    })

    it('Copies grouped shapes.', () => {
      const result = new TldrawTestApp()
        .loadDocument(mockDocument)
        .select('rect1', 'rect2')
        .group()
        .selectAll()
        .copySvg()

      expect(result).toMatchSnapshot('copied svg with group')
    })

    it('Respects child index', () => {
      const result = new TldrawTestApp()
        .loadDocument(mockDocument)
        .moveToBack(['rect2'])
        .selectAll()
        .copySvg()

      expect(result).toMatchSnapshot('copied svg with reordered elements')
    })

    it.todo('Copies Text shapes as <text> elements.')
    // it('Copies Text shapes as <text> elements.', () => {
    //   const state2 = new TldrawTestApp()

    //   const svgString = state2
    //     .createShapes({
    //       id: 'text1',
    //       type: TDShapeType.Text,
    //       text: 'hello world!',
    //     })
    //     .select('text1')
    //     .copySvg()

    //   expect(svgString).toBeTruthy()
    // })
  })

  describe('when the document prop changes', () => {
    it.todo('replaces the document if the ids are different')

    it.todo('updates the document if the new id is the same as the old one')
  })
  /*
    We want to be able to use the `document` property to update the
    document without blowing out the current app. For example, we
    may want to patch in changes that occurred from another user.

    When the `document` prop changes in the Tldraw component, we want
    to update the document in a way that preserves the identity of as
    much as possible, while still protecting against invalid states.

    If this isn't possible, then we should guide the developer to
    instead use a helper like `patchDocument` to update the document.

    If the `id` property of the new document is the same as the
    previous document, then we call `updateDocument`. Otherwise, we
    call `replaceDocument`, which does a harder reset of the state's
    internal app.
  */

  jest.setTimeout(10000)

  describe('When changing versions', () => {
    it('migrates correctly', async () => {
      const defaultState = TldrawTestApp.defaultState
      const withoutRoom = {
        ...defaultState,
      }
      delete withoutRoom.room
      TldrawTestApp.defaultState = withoutRoom
      const app = new TldrawTestApp('migrate_1')
      await app.ready
      app.createShapes({
        id: 'rect1',
        type: TDShapeType.Rectangle,
      })
<<<<<<< HEAD

      setTimeout(() => {
        // TODO: Force the version to change and restore room.
        TldrawTestApp.version = 100
        TldrawTestApp.defaultState.room = defaultState.room

        const app2 = new TldrawTestApp('migrate_1')

        setTimeout(() => {
          try {
            expect(app2.getShape('rect1')).toBeTruthy()
            expect(app2.getShape<RectangleShape>('rect1').label).toBe('')
            done()
          } catch (e) {
            done(e)
          }
        }, 100)
      }, 100)
=======
      TldrawTestApp.version = 100
      TldrawTestApp.defaultState.room = defaultState.room
      const app2 = new TldrawTestApp('migrate_1')
      await app2.ready
      expect(app2.getShape('rect1')).toBeTruthy()
      return
>>>>>>> d60bb5c6
    })
  })

  describe('When replacing the page content', () => {
    it('Should update the page with the correct shapes and bindings.', () => {
      const shapes = mockDocument.pages.page1.shapes
      const bindings = mockDocument.pages.page1.bindings
      const app = new TldrawTestApp('multiplayer', {
        onChangePage: () => {
          //
        },
      }).createPage()
      app.replacePageContent(shapes, bindings)

      expect(app.shapes).toEqual(Object.values(shapes))
      expect(app.bindings).toEqual(Object.values(bindings))
    })

    it('It should update the page shapes after the settings have been updated', () => {
      const shapes = mockDocument.pages.page1.shapes
      const bindings = mockDocument.pages.page1.bindings
      const app = new TldrawTestApp('multiplayer', {
        onChangePage: () => {
          //
        },
      }).createPage()
      app.setSetting('isDebugMode', true)
      app.replacePageContent(shapes, bindings)

      expect(app.shapes).toEqual(Object.values(shapes))
      expect(app.bindings).toEqual(Object.values(bindings))
    })
  })

  describe('When selecting a box', () => {
    const app = new TldrawTestApp()
    app
      .createShapes({ id: 'box1', type: TDShapeType.Rectangle, point: [0, 0], size: [100, 100] })
      .pointCanvas([-50, 20])
      .movePointer([50, 50])
      .movePointer([50, 51])
      .expectSelectedIdsToBe(['box1'])
  })
})

describe('When adding an image', () => {
  it.todo('Adds the image to the assets table')
  it.todo('Does not add the image if that image already exists as an asset')
})

describe('When adding a video', () => {
  it.todo('Adds the video to the assets table')
  it.todo('Does not add the video if that video already exists as an asset')
})<|MERGE_RESOLUTION|>--- conflicted
+++ resolved
@@ -647,33 +647,12 @@
         id: 'rect1',
         type: TDShapeType.Rectangle,
       })
-<<<<<<< HEAD
-
-      setTimeout(() => {
-        // TODO: Force the version to change and restore room.
-        TldrawTestApp.version = 100
-        TldrawTestApp.defaultState.room = defaultState.room
-
-        const app2 = new TldrawTestApp('migrate_1')
-
-        setTimeout(() => {
-          try {
-            expect(app2.getShape('rect1')).toBeTruthy()
-            expect(app2.getShape<RectangleShape>('rect1').label).toBe('')
-            done()
-          } catch (e) {
-            done(e)
-          }
-        }, 100)
-      }, 100)
-=======
       TldrawTestApp.version = 100
       TldrawTestApp.defaultState.room = defaultState.room
       const app2 = new TldrawTestApp('migrate_1')
       await app2.ready
       expect(app2.getShape('rect1')).toBeTruthy()
       return
->>>>>>> d60bb5c6
     })
   })
 
