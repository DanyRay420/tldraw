--- conflicted
+++ resolved
@@ -66,21 +66,13 @@
 })
 
 /** @public */
-<<<<<<< HEAD
-export const TLInstancePageState = createRecordType<TLInstancePageState>('instance_page_state', {
-	migrations: instancePageStateMigrations,
-	scope: 'instance',
-}).withDefaultProperties(
-=======
 export const InstancePageStateRecordType = createRecordType<TLInstancePageState>(
 	'instance_page_state',
 	{
 		migrations: instancePageStateMigrations,
-		validator: instancePageStateTypeValidator,
 		scope: 'instance',
 	}
 ).withDefaultProperties(
->>>>>>> 3450de52
 	(): Omit<
 		TLInstancePageState,
 		'id' | 'typeName' | 'userId' | 'instanceId' | 'cameraId' | 'pageId'
