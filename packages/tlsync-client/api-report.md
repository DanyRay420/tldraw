## API Report File for "@tldraw/tlsync-client"

> Do not edit this file. It is a report generated by [API Extractor](https://api-extractor.com/).

```ts

import { RecordsDiff } from '@tldraw/tlstore';
import { SerializedSchema } from '@tldraw/tlstore';
import { StoreSnapshot } from '@tldraw/tlstore';
import { SyncedStore } from '@tldraw/editor';
import { TLInstanceId } from '@tldraw/editor';
import { TLRecord } from '@tldraw/editor';
import { TLStore } from '@tldraw/editor';
import { TLStoreSchema } from '@tldraw/editor';

// @public (undocumented)
export function addDbName(name: string): void;

// @public (undocumented)
export class BroadcastChannelMock {
    constructor(_name: string);
    // (undocumented)
    close(): void;
    // (undocumented)
    onmessage?: (e: MessageEvent) => void;
    // (undocumented)
    postMessage(_msg: Message): void;
}

// @public (undocumented)
export function clearDb(universalPersistenceKey: string): void;

// @public (undocumented)
export const DEFAULT_DOCUMENT_NAME: any;

// @public (undocumented)
export function getAllIndexDbNames(): string[];

// @public (undocumented)
export function hardReset({ shouldReload }?: {
    shouldReload?: boolean | undefined;
}): Promise<void>;

// @public (undocumented)
export function loadDataFromStore(universalPersistenceKey: string, opts?: {
    didCancel?: () => boolean;
}): Promise<{
    records: TLRecord[];
    schema?: SerializedSchema;
} | undefined>;

// @public (undocumented)
export const STORE_PREFIX = "TLDRAW_DOCUMENT_v2";

// @public (undocumented)
export function storeChangesInIndexedDb(universalPersistenceKey: string, schema: TLStoreSchema, changes: RecordsDiff<any>, opts?: {
    didCancel?: () => boolean;
}): Promise<void>;

// @public (undocumented)
export function storeSnapshotInIndexedDb(universalPersistenceKey: string, schema: TLStoreSchema, snapshot: StoreSnapshot<any>, opts?: {
    didCancel?: () => boolean;
}): Promise<void>;

// @public (undocumented)
export const TAB_ID: TLInstanceId;

// @public (undocumented)
export class TLLocalSyncClient {
    constructor(store: TLStore, { universalPersistenceKey, onLoad, onLoadError, }: {
        universalPersistenceKey: string;
        onLoad: (self: TLLocalSyncClient) => void;
        onLoadError: (error: Error) => void;
    }, channel?: BroadcastChannel | BroadcastChannelMock);
    // (undocumented)
    readonly channel: BroadcastChannel | BroadcastChannelMock;
    // (undocumented)
    close(): void;
    // (undocumented)
    initTime: number;
    // (undocumented)
    readonly serializedSchema: SerializedSchema;
    // (undocumented)
    readonly store: TLStore;
    // (undocumented)
    readonly universalPersistenceKey: string;
}

// @public
<<<<<<< HEAD
export function useLocalSyncClient({ universalPersistenceKey, instanceId, userId, store, }: {
    universalPersistenceKey: string;
    instanceId: TLInstanceId;
    userId: TLUserId;
    store: TLStore;
=======
export function useLocalSyncClient({ universalPersistenceKey, instanceId, config, }: {
    universalPersistenceKey: string;
    instanceId: TLInstanceId;
    config: TldrawEditorConfig;
>>>>>>> 042edeb4
}): SyncedStore;

// (No @packageDocumentation comment for this package)

```<|MERGE_RESOLUTION|>--- conflicted
+++ resolved
@@ -87,18 +87,10 @@
 }
 
 // @public
-<<<<<<< HEAD
-export function useLocalSyncClient({ universalPersistenceKey, instanceId, userId, store, }: {
+export function useLocalSyncClient({ universalPersistenceKey, instanceId, store, }: {
     universalPersistenceKey: string;
     instanceId: TLInstanceId;
-    userId: TLUserId;
     store: TLStore;
-=======
-export function useLocalSyncClient({ universalPersistenceKey, instanceId, config, }: {
-    universalPersistenceKey: string;
-    instanceId: TLInstanceId;
-    config: TldrawEditorConfig;
->>>>>>> 042edeb4
 }): SyncedStore;
 
 // (No @packageDocumentation comment for this package)
