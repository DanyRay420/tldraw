--- conflicted
+++ resolved
@@ -1,16 +1,2 @@
-<<<<<<< HEAD
-name: CI
-on: push
-jobs:
-  build:
-    runs-on: ubuntu-latest
-    steps:
-      - uses: actions/checkout@v2
-      - name: Install modules
-        run: yarn
-      - name: Run tests
-        run: yarn test
-=======
 - name: Jest Annotations & Coverage
-  uses: mattallty/jest-github-action@v1.0.3
->>>>>>> 26a55b37
+  uses: mattallty/jest-github-action@v1.0.3